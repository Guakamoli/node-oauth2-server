<<<<<<< HEAD

# IDE
/.idea
/.awcache
/.vscode/*.code-workspace

# misc
npm-debug.log
# folders
/dist
/node_modules
docs/_build/
__pycache__/

# files
.DS_Store
*.pyc
/aio
=======
node_modules/
docs/_build/
__pycache__/
*.pyc
lib-cov
*.seed
*.log
*.csv
*.dat
*.out
*.pid
*.gz
*.iml

.idea
.jshint
.DS_Store

pids
logs
results

lib/dockerImage/keys
coverage
npm-debug.log*~
\#*\#
/.emacs.desktop
/.emacs.desktop.lock
.elc
auto-save-list
tramp
.\#*

# Org-mode
.org-id-locations
*_archive
>>>>>>> 45b508af
<|MERGE_RESOLUTION|>--- conflicted
+++ resolved
@@ -1,4 +1,3 @@
-<<<<<<< HEAD
 
 # IDE
 /.idea
@@ -16,42 +15,4 @@
 # files
 .DS_Store
 *.pyc
-/aio
-=======
-node_modules/
-docs/_build/
-__pycache__/
-*.pyc
-lib-cov
-*.seed
-*.log
-*.csv
-*.dat
-*.out
-*.pid
-*.gz
-*.iml
-
-.idea
-.jshint
-.DS_Store
-
-pids
-logs
-results
-
-lib/dockerImage/keys
-coverage
-npm-debug.log*~
-\#*\#
-/.emacs.desktop
-/.emacs.desktop.lock
-.elc
-auto-save-list
-tramp
-.\#*
-
-# Org-mode
-.org-id-locations
-*_archive
->>>>>>> 45b508af
+/aio