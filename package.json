--- conflicted
+++ resolved
@@ -1,11 +1,7 @@
 {
   "name": "oauth2-server",
   "description": "Complete, framework-agnostic, compliant and well tested module for implementing an OAuth2 Server in node.js",
-<<<<<<< HEAD
   "version": "5.0.0-dev.0",
-=======
-  "version": "4.0.0-dev.2",
->>>>>>> 45b508af
   "keywords": [
     "oauth",
     "oauth2"
@@ -36,8 +32,6 @@
     },
     {
       "name": "Max Truxa"
-<<<<<<< HEAD
-=======
     },
     {
       "name": "Jonathon Hill",
@@ -46,12 +40,10 @@
     {
       "name": "Marco Lüthy",
       "email": "marco.luethy@gmail.com"
->>>>>>> 45b508af
     }
   ],
   "main": "index.js",
   "dependencies": {
-<<<<<<< HEAD
     "basic-auth": "^2.0.1",
     "lodash": "^4.17.11",
     "statuses": "^1.5.0",
@@ -88,29 +80,6 @@
     "build:prod:src": "npx tsc -p tsconfig.build.json",
     "build:prod:package": "node ./scripts/build-prod.js",
     "test": "npx mocha 'test/**/*.spec.ts' --config 'test/.mocharc.jsonc'"
-=======
-    "basic-auth": "^2.0.0",
-    "bluebird": "^3.5.1",
-    "lodash": "^4.17.10",
-    "promisify-any": "^2.0.1",
-    "statuses": "^1.5.0",
-    "type-is": "^1.6.16"
-  },
-  "devDependencies": {
-    "eslint": "^5.2.0",
-    "mocha": "^5.2.0",
-    "should": "^13.2.3",
-    "sinon": "^6.1.4"
-  },
-  "license": "MIT",
-  "engines": {
-    "node": ">=6.14"
-  },
-  "scripts": {
-    "pretest": "eslint lib test --fix",
-    "test": "NODE_ENV=test mocha 'test/**/*_test.js'",
-    "test-debug": "NODE_ENV=test mocha  --inspect --debug-brk 'test/**/*_test.js'"
->>>>>>> 45b508af
   },
   "repository": {
     "type": "git",
